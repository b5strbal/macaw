r"""



AUTHORS:

- BALAZS STRENNER (2017-07-30): initial version
- KYLE XIAO (2017-10-04)

"""

# *****************************************************************************
#       Copyright (C) 2017 Balazs Strenner <strennerb@gmail.com>
#
# This program is free software: you can redistribute it and/or modify
# it under the terms of the GNU General Public License as published by
# the Free Software Foundation, either version 2 of the License, or
# (at your option) any later version.
#                  http://www.gnu.org/licenses/
# *****************************************************************************


from sage.structure.sage_object import SageObject
from sage.all import vector, Integer
from .train_tracks.dehn_thurston.dehn_thurston_tt import DehnThurstonTT
from .constants import LEFT, RIGHT
from bisect import insort



class MeasuredLamination(SageObject):
    def surface(self):
        pass

    def _repr_(self):
        return "Measured lamination: " + repr(self.to_vector())


class PantsLamination(SageObject):
    def __init__(self, pants_decomposition, coordinates, debug=False):
        """
        Pants laminations can be represented by a pants decomposition and a list of six
        coordinates for the pants decomposition. The pants decomposition is a pants
        decomposition object, and each coordinate is denoted by an integer.

        INPUTS:
        'pants_decomposition' - a pants decomposition object that is made of a list of lists
        'coordinates' - a list of six integers

        TESTS:

        Specifying the coordinates in a list:

            sage: from macaw.pants_decomposition import PantsDecomposition
            sage: from macaw.pants_lamination import PantsLamination
            sage: p = PantsDecomposition([[-1, 1, 2], [-2, 3, -3]])
            sage: lam = PantsLamination(p, [2, -2, 7, 1, 1, 1])
            sage: lam._tt.gluing_list()
            [[1, -5], [-1, 4], [-4, 6, 5, -6, 2], [-8, 9, 7, -9, -2], [-7, 3], [8, -3]]
            sage: lam._tt.measure()
            [2, 1, 1, 2, 2, 3/2, 1, 1, 5/2]

        The coordinates can be specified with a dictionary as well.

            sage: lam = PantsLamination(p, {1: [2, -2], 2: [7, 1], 3:[1, 1]})
            sage: lam._tt.gluing_list()
            [[1, -5], [-1, 4], [-4, 6, 5, -6, 2], [-8, 9, 7, -9, -2], [-7, 3], [8, -3]]
            sage: lam._tt.measure()
            [2, 1, 1, 2, 2, 3/2, 1, 1, 5/2]

        That way is perhaps more intitive if there are boundaries.

            sage: p = PantsDecomposition([[1, 2, 3], [-3, 4, 5]])
            sage: lam = PantsLamination(p, {3: [3, 5]})
            sage: lam._tt.gluing_list()
            [[2, -2, 1], [3, -3, -1]]
            sage: lam._tt.measure()
            [5, 3/2, 3/2]

        It works with a list, too.

            sage: lam = PantsLamination(p, [3, 5])
            sage: lam._tt.gluing_list()
            [[2, -2, 1], [3, -3, -1]]
            sage: lam._tt.measure()
            [5, 3/2, 3/2]

        If some coordinates are zero, we still get a complete train track.

            sage: p = PantsDecomposition([[-1, 1, 2], [-2, 3, -3]])
            sage: lam = PantsLamination(p, [1, 0, 0, 0, 0, 0])
            sage: lam._tt.gluing_list()
            [[-4, 1], [-5, 6, 4, -6, -1], [5, 2], [-9, 7, -2], [-7, 8, 3], [-8, 9, -3]]
            sage: lam._tt.measure()
            [0, 0, 0, 1, 0, 0, 0, 0, 0]

        """
        if debug:
            print "----------------------------------"
            print "BEGIN: PantsLamination.__init__():"
            print "----------------------------------"
            print "Pants decomposition", pants_decomposition
            print "Coordinates", coordinates

        if pants_decomposition is None:
            # creating empty object, just for the copy() method
            return

        self._tt = DehnThurstonTT.from_dehn_thurston_coordinates(
            pants_decomposition, coordinates
        )

    def copy(self):

        # It's silly right now: we create an empty object and just change
        # the train track.
        lam = PantsLamination(None, None)
        lam._tt = self._tt.copy()
        return lam

    def _repr_(self):
        return repr(self.to_vector())

    def __eq__(self, other):
        if not isinstance(other, PantsLamination):
            # print 'a'
            return False
        # if self.pants_decomposition() != other.pants_decomposition():
        #     # TODO: PantsDecomposition.__eq__ not yet implemented.
        #     print 'b'
        #     return False
        # print 'c'
        return self.to_vector() == other.to_vector()

    def __lt__(self, other):
        return self.cost() < other.cost()

    def __ne__(self, other):
        return not self.__eq__(other)

    @classmethod
    def from_pants_curve(cls, pants_decomposition, pants_curve):
        """
        Construct the measured pants lamination corresponding to a pants curve
        and an inputted pants decomposition.

        INPUT:
        'pants_decomposition' - a pants decomposition object made from a list of lists
        'pants_curve' - a pants curve

        OUTPUT:
        A new PantsLamination object with the given pants_decomposition and the
        coordinates calculated from the pants curve

        EXAMPLE:

        # sage: p = PantsDecomposition([[1, 2, 3], [-1, -3, -2]])

        """
        debug = False
        if debug:
            print "-------------------------"
            print "BEGIN: from_pants_curve()"
            print "-------------------------"
            print "PantsDecomposition", pants_decomposition
            print "Pants curve", pants_curve
        p = pants_decomposition
        l = []
        for c in p.inner_pants_curves():
            l.extend([Integer(0), Integer(0)] if c != pants_curve else
                     [Integer(0), Integer(1)])
        # t = [0]*p.num_inner_pants_curves()
        # t[pants_curve-1] = 1
        # l = PantsCoordinates()*p.num_pants()
        return cls(p, l)

    @classmethod
    def from_transversal(cls, pants_decomposition, pants_curve):
        debug = False
        if debug:
            print "-------------------------"
            print "BEGIN: from_transversal()"
            print "-------------------------"
            print "PantsDecomposition", pants_decomposition
            print "Pants curve", pants_curve
        p = pants_decomposition
        l = []
        typ = p.elementary_move_type(pants_curve)
        for c in p.inner_pants_curves():
            l.extend([Integer(0), Integer(0)] if c != pants_curve else
                     [Integer(typ), Integer(0)])
        return cls(p, l)

    @classmethod
    def random(cls, pants_decomposition, max_values=100):
        """
        Takes a pants decomposition and returns a new pants lamination with
        the given pants decomposition and random coordinates

        INPUTS:
        'pants_decomposition' - a pants decomposition object to which random
            list of six integer coordinates are given
        'max_values' - a range from which random integer coordinates are drawn
            from, range is [-max_values, max_values]

        OUTPUT:
        A new PantsLamination object with the given pants decomposition object
        and random coordinates generated

        EXAMPLE: (will vary because of use of randomness)

        sage: from macaw.pants_decomposition import PantsDecomposition
        sage: from macaw.pants_lamination import PantsLamination
        sage: p = PantsDecomposition([[1,2,3],[-3,-2,-1]])
        sage: lam = PantsLamination(p, [2,-2,7,1,1,1])
        sage: lam
        (2, -2, 7, 1, 1, 1)
        sage: q = PantsDecomposition([[-1,1,2],[-2,3,-3]])
        sage: lam.random(q)
        (85, 63, 2, -55, 62, -44)
        sage: lam.random(q)
        (95, -13, 84, -4, 8, 24)
        sage: lam.random(q)
        (63, -13, 48, -9, 60, 38)
        sage: lam.random(p)
        (62, 58, 6, -73, 34, 82)
        sage: lam.random(p)
        (97, 42, 3, 73, 60, -99)

        """
        import random
        p = pants_decomposition
        l = []
        for c in p.inner_pants_curves():
            l.extend([Integer(random.randint(0, max_values)), None])
            min_value = 0 if l[-2] == 0 else -max_values
            l[-1] = Integer(random.randint(min_value, max_values))
        return cls(p, l)

    def to_vector(self):
        """
        Convert the PantsLamination object to a sage vector

        OUTPUT:
        A new sage vector object

        EXAMPLES:
        sage: from macaw.pants_decomposition import PantsDecomposition
        sage: from macaw.pants_lamination import PantsLamination
        sage: p = PantsDecomposition([[1,2,3],[-3,-2,-1]])
        sage: lam = PantsLamination(p, [2,-2,7,1,1,1])
        sage: lam.to_vector()
        (2, -2, 7, 1, 1, 1)

        """
        ls = []
        tt = self._tt
        for i in range(tt.num_switches()):
            m = tt.transverse_measure(i+1)
            ls.append(m)
            turning = tt.get_turning(i+1)
            b = tt.pants_branch_on_switch(i+1)
            if m == 0 or turning == RIGHT:
                ls.append(tt.branch_measure(b))
            else:
                ls.append(-tt.branch_measure(b))
        return vector(ls)

    def apply_elementary_move(self, pants_curve, inverse=False, debug=False):
        # print debug
        tt = self._tt
        if debug:
            print "-------------------------------"
            print "BEGIN: apply_elementary_move()"
            print "-------------------------------"
            print "Gluing list:", tt._gluing_list
            print "Measure:", tt.measure()
            print "pants_curve", pants_curve
        typ = tt.elem_move_type(pants_curve)
        if debug:
            print "Type: ", typ
        if typ == 1:
            tt.unzip_fold_first_move(pants_curve, inverse=inverse, debug=debug)
        elif typ == 2:
            tt.unzip_fold_second_move(pants_curve, debug=debug)

    def apply_twist(self, pants_curve, power=1):
        self._tt.unzip_fold_pants_twist(pants_curve, power)

<<<<<<< HEAD
    def apply_twist_copy(self, pants_curve, power=1):
        lam = self.copy()
        return lam.apply_twist(pants_curve, power)

=======
    #defines cost as the absolute value of the sum of the absolute value of vector elements
>>>>>>> 721ebc45
    def cost(self):
        """
        Calculates the cost of each state given by the sum of the coordinates
        of the PantsLamination object.

        OUTPUT:
        An integer that sums the coordinates of the PantsLamination

        """
        return sum(abs(x) for x in self.to_vector())

<<<<<<< HEAD
    def simplify_twist(self):
        """
        Looks at the PantsLamination object to apply twists wherever necessary.

        """
=======
    #applies twists to minimize cost so that (a, b) -> (a, b%a)
    def reduce_twist(self):
>>>>>>> 721ebc45
        vec = self.to_vector()
        curve = 1
        for x,y in zip(vec[0::2], vec[1::2]):
            if x != 0:
                self.apply_twist(curve, -int(y/x))
            else:
                self.apply_twist(curve, -y)
            curve += 1

    #returns a copy of the lamination with reduce_twist applied to it
    def get_reduced_twist(self):
        tt = self.copy()
        tt.reduce_twist()
        return tt

    #returns a copy of the lamination with apply_elementary_move applied to it
    def get_elementary_move(self, pants_curve, inverse=False, debug=False):
        tt = self.copy()
        tt.apply_elementary_move(pants_curve, inverse, debug)
        return tt

    #recursive function that returns a copy of the lamination whose cost is
    #minimized or 1 using twists and elementary moves. Implements a best-first
    #search of possible moves.
    def get_reduced(self, visited=[]):
        lam = self.copy()
        lam.reduce_twist()
        if lam.cost() == 1 or lam in visited:
            return lam
        insort(visited, lam)
        vec = lam.to_vector()
        curve = 2
        inv = False
        moves = []
        for i in range(len(vec)):
            curr = lam.get_elementary_move(int(curve/2), inv)
            insort(moves, curr)
            inv = curve%2 == 0
            curve += 1
        final_lams = []
        for m in moves:
            branch = m.get_reduced(visited)
            if branch.cost() == 1:
                return branch
            else:
                insort(final_lams, branch)
        return final_lams[0]

    #applies get_reduced to self
    def reduce(self):
        self._tt = self.get_reduced([])._tt<|MERGE_RESOLUTION|>--- conflicted
+++ resolved
@@ -6,6 +6,7 @@
 
 - BALAZS STRENNER (2017-07-30): initial version
 - KYLE XIAO (2017-10-04)
+- JONATHAN CHEN (2017-10-4)
 
 """
 
@@ -287,14 +288,11 @@
     def apply_twist(self, pants_curve, power=1):
         self._tt.unzip_fold_pants_twist(pants_curve, power)
 
-<<<<<<< HEAD
     def apply_twist_copy(self, pants_curve, power=1):
         lam = self.copy()
         return lam.apply_twist(pants_curve, power)
 
-=======
-    #defines cost as the absolute value of the sum of the absolute value of vector elements
->>>>>>> 721ebc45
+    # defines cost as the absolute value of the sum of the absolute value of vector elements
     def cost(self):
         """
         Calculates the cost of each state given by the sum of the coordinates
@@ -306,16 +304,13 @@
         """
         return sum(abs(x) for x in self.to_vector())
 
-<<<<<<< HEAD
     def simplify_twist(self):
         """
         Looks at the PantsLamination object to apply twists wherever necessary.
 
         """
-=======
-    #applies twists to minimize cost so that (a, b) -> (a, b%a)
+    # applies twists to minimize cost so that (a, b) -> (a, b%a)
     def reduce_twist(self):
->>>>>>> 721ebc45
         vec = self.to_vector()
         curve = 1
         for x,y in zip(vec[0::2], vec[1::2]):
@@ -325,21 +320,21 @@
                 self.apply_twist(curve, -y)
             curve += 1
 
-    #returns a copy of the lamination with reduce_twist applied to it
+    # returns a copy of the lamination with reduce_twist applied to it
     def get_reduced_twist(self):
         tt = self.copy()
         tt.reduce_twist()
         return tt
 
-    #returns a copy of the lamination with apply_elementary_move applied to it
+    # returns a copy of the lamination with apply_elementary_move applied to it
     def get_elementary_move(self, pants_curve, inverse=False, debug=False):
         tt = self.copy()
         tt.apply_elementary_move(pants_curve, inverse, debug)
         return tt
 
-    #recursive function that returns a copy of the lamination whose cost is
-    #minimized or 1 using twists and elementary moves. Implements a best-first
-    #search of possible moves.
+    # recursive function that returns a copy of the lamination whose cost is
+    # minimized or 1 using twists and elementary moves. Implements a best-first
+    # search of possible moves.
     def get_reduced(self, visited=[]):
         lam = self.copy()
         lam.reduce_twist()
@@ -364,6 +359,6 @@
                 insort(final_lams, branch)
         return final_lams[0]
 
-    #applies get_reduced to self
+    # applies get_reduced to self
     def reduce(self):
         self._tt = self.get_reduced([])._tt